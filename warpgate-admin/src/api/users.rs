--- conflicted
+++ resolved
@@ -155,8 +155,6 @@
             return Ok(UpdateUserResponse::NotFound);
         };
 
-<<<<<<< HEAD
-=======
         let mut credentials = body.credentials.clone();
         for credential in credentials.iter_mut() {
             if let UserAuthCredential::Password(ref mut c) = credential {
@@ -166,7 +164,6 @@
             }
         }
 
->>>>>>> 8087179e
         let mut model: User::ActiveModel = user.into();
         model.username = Set(body.username.clone());
         model.credentials = Set(serde_json::to_value(process_credentials(&body.credentials))
