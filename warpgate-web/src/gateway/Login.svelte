<script lang="ts">
import { get } from 'svelte/store'
<<<<<<< HEAD
import { push, querystring, replace } from 'svelte-spa-router'
=======
import { querystring, replace } from 'svelte-spa-router'
>>>>>>> 1f1e69e5
import { Alert, FormGroup, Spinner } from 'sveltestrap'
import Fa from 'svelte-fa'
import { faArrowRight } from '@fortawesome/free-solid-svg-icons'
import { faGoogle, faMicrosoft, faApple } from '@fortawesome/free-brands-svg-icons'

import { api, ApiAuthState, LoginFailureResponseFromJSON, SsoProviderDescription, SsoProviderKind } from 'gateway/lib/api'
import { reloadServerInfo } from 'gateway/lib/store'
import AsyncButton from 'common/AsyncButton.svelte'

export let params: { stateId?: string } = {}

let error: Error|null = null
let username = ''
let password = ''
let otp = ''
let busy = false

let authState: ApiAuthState|undefined = undefined

let ssoProvidersPromise = api.getSsoProviders()

<<<<<<< HEAD
const nextURL = new URLSearchParams(get(querystring)).get('next')
=======
const nextURL = new URLSearchParams(get(querystring)).get('next') ?? undefined
>>>>>>> 1f1e69e5
const serverErrorMessage = new URLSearchParams(location.search).get('login_error')

async function init () {
    try {
        authState = (await api.getDefaultAuthState()).state
    } catch (err) {
        if (err.status) {
            const response = err as Response
            if (response.status === 404) {
                authState = ApiAuthState.NotStarted
            }
        }
    }
    continueWithState()
}

function success () {
    if (nextURL) {
        replace(nextURL)
    } else {
        replace('/')
    }
}

async function continueWithState () {
    if (authState === ApiAuthState.Success) {
        success()
    }
    if (authState === ApiAuthState.SsoNeeded) {
        const providers = await ssoProvidersPromise
        if (!providers.length) {
            // todo
        }
        if (providers.length === 1) {
            startSSO(providers[0])
        }
    }
}

async function login () {
    busy = true
    try {
        await _login()
    } finally {
        busy = false
    }
}

async function _login () {
    error = null
    try {
        if (authState === ApiAuthState.OtpNeeded) {
            await api.otpLogin({
                otpLoginRequest: {
                    otp,
                },
            })
        } else {
            await api.login({
                loginRequest: {
                    username,
                    password,
                },
            })
        }
        await reloadServerInfo()
        success()
    } catch (err) {
        if (err.status) {
            const response = err as Response
            if (response.status === 401) {
                const failure = LoginFailureResponseFromJSON(await response.json())
                authState = failure.state

                continueWithState()
            } else {
                error = new Error(await response.text())
            }
        } else {
            error = err
        }
    }
}

function onInputKey (event: KeyboardEvent) {
    if (event.key === 'Enter') {
        login()
    }
}

async function startSSO (provider: SsoProviderDescription) {
    busy = true
    try {
<<<<<<< HEAD
        const p = await api.startSso(provider)
=======
        const p = await api.startSso({ name: provider.name, next: nextURL })
>>>>>>> 1f1e69e5
        location.href = p.url
    } catch {
        busy = false
    }
}
</script>

{#await init()}
    <Spinner />
{:then}
    <form class="mt-5" autocomplete="on">
        <div class="page-summary-bar">
            {#if authState === ApiAuthState.NotStarted || authState === ApiAuthState.Failed}
                <h1>Welcome</h1>
            {:else}
                <h1>Continue login</h1>
            {/if}
        </div>
        {#if params.stateId}
        //todo
        loggin in for auth state id {params.stateId}
        {/if}
        {#if authState === ApiAuthState.OtpNeeded}
            <FormGroup floating label="One-time password">
                <!-- svelte-ignore a11y-autofocus -->
                <input
                    bind:value={otp}
                    on:keypress={onInputKey}
                    name="otp"
                    autofocus
                    disabled={busy}
                    class="form-control" />
            </FormGroup>
        {/if}
        {#if authState === ApiAuthState.NotStarted || authState === ApiAuthState.PasswordNeeded || authState === ApiAuthState.Failed}
            <FormGroup floating label="Username">
                <!-- svelte-ignore a11y-autofocus -->
                <input
                    bind:value={username}
                    on:keypress={onInputKey}
                    name="username"
                    autocomplete="username"
                    disabled={busy}
                    class="form-control"
                    autofocus />
            </FormGroup>

            <FormGroup floating label="Password">
                <input
                    bind:value={password}
                    on:keypress={onInputKey}
                    name="password"
                    type="password"
                    autocomplete="current-password"
                    disabled={busy}
                    class="form-control" />
            </FormGroup>

            <AsyncButton
                outline
                class="d-flex align-items-center"
                type="submit"
                disabled={busy}
                click={login}
            >
                Login
                <Fa class="ms-2" icon={faArrowRight} />
            </AsyncButton>

            {#if authState === ApiAuthState.Failed}
                <Alert color="danger">Incorrect credentials</Alert>
            {/if}
            {#if serverErrorMessage}
                <Alert color="danger">{serverErrorMessage}</Alert>
            {/if}
            {#if error}
                <Alert color="danger">{error}</Alert>
            {/if}
        {/if}
    </form>

    {#await ssoProvidersPromise then ssoProviders}
        {#if authState === ApiAuthState.SsoNeeded || authState === ApiAuthState.NotStarted || authState === ApiAuthState.Failed}
            <div class="mt-5">
                {#each ssoProviders as ssoProvider}
                    <button
                        class="btn d-flex align-items-center w-100 mb-2 btn-outline-primary"
                        disabled={busy}
                        on:click={() => startSSO(ssoProvider)}
                    >
                        <span class="m-auto">
                            {#if ssoProvider.kind === SsoProviderKind.Google}
                                <Fa fw class="me-2" icon={faGoogle} />
                            {/if}
                            {#if ssoProvider.kind === SsoProviderKind.Azure}
                                <Fa fw class="me-2" icon={faMicrosoft} />
                            {/if}
                            {#if ssoProvider.kind === SsoProviderKind.Apple}
                                <Fa fw class="me-2" icon={faApple} />
                            {/if}
                            {ssoProvider.label}
                        </span>
                    </button>
                {/each}
            </div>
        {/if}
    {/await}
{/await}<|MERGE_RESOLUTION|>--- conflicted
+++ resolved
@@ -1,10 +1,6 @@
 <script lang="ts">
 import { get } from 'svelte/store'
-<<<<<<< HEAD
-import { push, querystring, replace } from 'svelte-spa-router'
-=======
 import { querystring, replace } from 'svelte-spa-router'
->>>>>>> 1f1e69e5
 import { Alert, FormGroup, Spinner } from 'sveltestrap'
 import Fa from 'svelte-fa'
 import { faArrowRight } from '@fortawesome/free-solid-svg-icons'
@@ -26,11 +22,7 @@
 
 let ssoProvidersPromise = api.getSsoProviders()
 
-<<<<<<< HEAD
-const nextURL = new URLSearchParams(get(querystring)).get('next')
-=======
 const nextURL = new URLSearchParams(get(querystring)).get('next') ?? undefined
->>>>>>> 1f1e69e5
 const serverErrorMessage = new URLSearchParams(location.search).get('login_error')
 
 async function init () {
@@ -124,11 +116,7 @@
 async function startSSO (provider: SsoProviderDescription) {
     busy = true
     try {
-<<<<<<< HEAD
-        const p = await api.startSso(provider)
-=======
         const p = await api.startSso({ name: provider.name, next: nextURL })
->>>>>>> 1f1e69e5
         location.href = p.url
     } catch {
         busy = false
