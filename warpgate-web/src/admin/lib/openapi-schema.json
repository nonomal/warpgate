{
  "openapi": "3.0.0",
  "info": {
    "title": "Warpgate Web Admin",
<<<<<<< HEAD
    "version": "v0.14.1-8-g2ef3553-modified"
=======
    "version": "v0.15.0-11-gd858319-modified"
>>>>>>> 8ad69723
  },
  "servers": [
    {
      "url": "/@warpgate/admin/api"
    }
  ],
  "tags": [],
  "paths": {
    "/sessions": {
      "get": {
        "parameters": [
          {
            "name": "offset",
            "schema": {
              "type": "integer",
              "format": "uint64"
            },
            "in": "query",
            "required": false,
            "deprecated": false,
            "explode": true
          },
          {
            "name": "limit",
            "schema": {
              "type": "integer",
              "format": "uint64"
            },
            "in": "query",
            "required": false,
            "deprecated": false,
            "explode": true
          },
          {
            "name": "active_only",
            "schema": {
              "type": "boolean"
            },
            "in": "query",
            "required": false,
            "deprecated": false,
            "explode": true
          },
          {
            "name": "logged_in_only",
            "schema": {
              "type": "boolean"
            },
            "in": "query",
            "required": false,
            "deprecated": false,
            "explode": true
          }
        ],
        "responses": {
          "200": {
            "description": "",
            "content": {
              "application/json; charset=utf-8": {
                "schema": {
                  "$ref": "#/components/schemas/PaginatedResponse_SessionSnapshot"
                }
              }
            }
          }
        },
        "security": [
          {
            "TokenSecurityScheme": []
          },
          {
            "CookieSecurityScheme": []
          }
        ],
        "operationId": "get_sessions"
      },
      "delete": {
        "responses": {
          "201": {
            "description": ""
          }
        },
        "security": [
          {
            "TokenSecurityScheme": []
          },
          {
            "CookieSecurityScheme": []
          }
        ],
        "operationId": "close_all_sessions"
      }
    },
    "/sessions/{id}": {
      "get": {
        "parameters": [
          {
            "name": "id",
            "schema": {
              "type": "string",
              "format": "uuid"
            },
            "in": "path",
            "required": true,
            "deprecated": false,
            "explode": true
          }
        ],
        "responses": {
          "200": {
            "description": "",
            "content": {
              "application/json; charset=utf-8": {
                "schema": {
                  "$ref": "#/components/schemas/SessionSnapshot"
                }
              }
            }
          },
          "404": {
            "description": ""
          }
        },
        "security": [
          {
            "TokenSecurityScheme": []
          },
          {
            "CookieSecurityScheme": []
          }
        ],
        "operationId": "get_session"
      }
    },
    "/sessions/{id}/recordings": {
      "get": {
        "parameters": [
          {
            "name": "id",
            "schema": {
              "type": "string",
              "format": "uuid"
            },
            "in": "path",
            "required": true,
            "deprecated": false,
            "explode": true
          }
        ],
        "responses": {
          "200": {
            "description": "",
            "content": {
              "application/json; charset=utf-8": {
                "schema": {
                  "type": "array",
                  "items": {
                    "$ref": "#/components/schemas/Recording"
                  }
                }
              }
            }
          }
        },
        "security": [
          {
            "TokenSecurityScheme": []
          },
          {
            "CookieSecurityScheme": []
          }
        ],
        "operationId": "get_session_recordings"
      }
    },
    "/sessions/{id}/close": {
      "post": {
        "parameters": [
          {
            "name": "id",
            "schema": {
              "type": "string",
              "format": "uuid"
            },
            "in": "path",
            "required": true,
            "deprecated": false,
            "explode": true
          }
        ],
        "responses": {
          "201": {
            "description": ""
          },
          "404": {
            "description": ""
          }
        },
        "security": [
          {
            "TokenSecurityScheme": []
          },
          {
            "CookieSecurityScheme": []
          }
        ],
        "operationId": "close_session"
      }
    },
    "/recordings/{id}": {
      "get": {
        "parameters": [
          {
            "name": "id",
            "schema": {
              "type": "string",
              "format": "uuid"
            },
            "in": "path",
            "required": true,
            "deprecated": false,
            "explode": true
          }
        ],
        "responses": {
          "200": {
            "description": "",
            "content": {
              "application/json; charset=utf-8": {
                "schema": {
                  "$ref": "#/components/schemas/Recording"
                }
              }
            }
          },
          "404": {
            "description": ""
          }
        },
        "security": [
          {
            "TokenSecurityScheme": []
          },
          {
            "CookieSecurityScheme": []
          }
        ],
        "operationId": "get_recording"
      }
    },
    "/roles": {
      "get": {
        "parameters": [
          {
            "name": "search",
            "schema": {
              "type": "string"
            },
            "in": "query",
            "required": false,
            "deprecated": false,
            "explode": true
          }
        ],
        "responses": {
          "200": {
            "description": "",
            "content": {
              "application/json; charset=utf-8": {
                "schema": {
                  "type": "array",
                  "items": {
                    "$ref": "#/components/schemas/Role"
                  }
                }
              }
            }
          }
        },
        "security": [
          {
            "TokenSecurityScheme": []
          },
          {
            "CookieSecurityScheme": []
          }
        ],
        "operationId": "get_roles"
      },
      "post": {
        "requestBody": {
          "content": {
            "application/json; charset=utf-8": {
              "schema": {
                "$ref": "#/components/schemas/RoleDataRequest"
              }
            }
          },
          "required": true
        },
        "responses": {
          "201": {
            "description": "",
            "content": {
              "application/json; charset=utf-8": {
                "schema": {
                  "$ref": "#/components/schemas/Role"
                }
              }
            }
          },
          "400": {
            "description": "",
            "content": {
              "application/json; charset=utf-8": {
                "schema": {
                  "type": "string"
                }
              }
            }
          }
        },
        "security": [
          {
            "TokenSecurityScheme": []
          },
          {
            "CookieSecurityScheme": []
          }
        ],
        "operationId": "create_role"
      }
    },
    "/role/{id}": {
      "get": {
        "parameters": [
          {
            "name": "id",
            "schema": {
              "type": "string",
              "format": "uuid"
            },
            "in": "path",
            "required": true,
            "deprecated": false,
            "explode": true
          }
        ],
        "responses": {
          "200": {
            "description": "",
            "content": {
              "application/json; charset=utf-8": {
                "schema": {
                  "$ref": "#/components/schemas/Role"
                }
              }
            }
          },
          "404": {
            "description": ""
          }
        },
        "security": [
          {
            "TokenSecurityScheme": []
          },
          {
            "CookieSecurityScheme": []
          }
        ],
        "operationId": "get_role"
      },
      "put": {
        "parameters": [
          {
            "name": "id",
            "schema": {
              "type": "string",
              "format": "uuid"
            },
            "in": "path",
            "required": true,
            "deprecated": false,
            "explode": true
          }
        ],
        "requestBody": {
          "content": {
            "application/json; charset=utf-8": {
              "schema": {
                "$ref": "#/components/schemas/RoleDataRequest"
              }
            }
          },
          "required": true
        },
        "responses": {
          "200": {
            "description": "",
            "content": {
              "application/json; charset=utf-8": {
                "schema": {
                  "$ref": "#/components/schemas/Role"
                }
              }
            }
          },
          "403": {
            "description": ""
          },
          "404": {
            "description": ""
          }
        },
        "security": [
          {
            "TokenSecurityScheme": []
          },
          {
            "CookieSecurityScheme": []
          }
        ],
        "operationId": "update_role"
      },
      "delete": {
        "parameters": [
          {
            "name": "id",
            "schema": {
              "type": "string",
              "format": "uuid"
            },
            "in": "path",
            "required": true,
            "deprecated": false,
            "explode": true
          }
        ],
        "responses": {
          "204": {
            "description": ""
          },
          "403": {
            "description": ""
          },
          "404": {
            "description": ""
          }
        },
        "security": [
          {
            "TokenSecurityScheme": []
          },
          {
            "CookieSecurityScheme": []
          }
        ],
        "operationId": "delete_role"
      }
    },
    "/role/{id}/targets": {
      "get": {
        "parameters": [
          {
            "name": "id",
            "schema": {
              "type": "string",
              "format": "uuid"
            },
            "in": "path",
            "required": true,
            "deprecated": false,
            "explode": true
          }
        ],
        "responses": {
          "200": {
            "description": "",
            "content": {
              "application/json; charset=utf-8": {
                "schema": {
                  "type": "array",
                  "items": {
                    "$ref": "#/components/schemas/Target"
                  }
                }
              }
            }
          },
          "404": {
            "description": ""
          }
        },
        "security": [
          {
            "TokenSecurityScheme": []
          },
          {
            "CookieSecurityScheme": []
          }
        ],
        "operationId": "get_role_targets"
      }
    },
    "/role/{id}/users": {
      "get": {
        "parameters": [
          {
            "name": "id",
            "schema": {
              "type": "string",
              "format": "uuid"
            },
            "in": "path",
            "required": true,
            "deprecated": false,
            "explode": true
          }
        ],
        "responses": {
          "200": {
            "description": "",
            "content": {
              "application/json; charset=utf-8": {
                "schema": {
                  "type": "array",
                  "items": {
                    "$ref": "#/components/schemas/User"
                  }
                }
              }
            }
          },
          "404": {
            "description": ""
          }
        },
        "security": [
          {
            "TokenSecurityScheme": []
          },
          {
            "CookieSecurityScheme": []
          }
        ],
        "operationId": "get_role_users"
      }
    },
    "/tickets": {
      "get": {
        "responses": {
          "200": {
            "description": "",
            "content": {
              "application/json; charset=utf-8": {
                "schema": {
                  "type": "array",
                  "items": {
                    "$ref": "#/components/schemas/Ticket"
                  }
                }
              }
            }
          }
        },
        "security": [
          {
            "TokenSecurityScheme": []
          },
          {
            "CookieSecurityScheme": []
          }
        ],
        "operationId": "get_tickets"
      },
      "post": {
        "requestBody": {
          "content": {
            "application/json; charset=utf-8": {
              "schema": {
                "$ref": "#/components/schemas/CreateTicketRequest"
              }
            }
          },
          "required": true
        },
        "responses": {
          "201": {
            "description": "",
            "content": {
              "application/json; charset=utf-8": {
                "schema": {
                  "$ref": "#/components/schemas/TicketAndSecret"
                }
              }
            }
          },
          "400": {
            "description": "",
            "content": {
              "application/json; charset=utf-8": {
                "schema": {
                  "type": "string"
                }
              }
            }
          }
        },
        "security": [
          {
            "TokenSecurityScheme": []
          },
          {
            "CookieSecurityScheme": []
          }
        ],
        "operationId": "create_ticket"
      }
    },
    "/tickets/{id}": {
      "delete": {
        "parameters": [
          {
            "name": "id",
            "schema": {
              "type": "string",
              "format": "uuid"
            },
            "in": "path",
            "required": true,
            "deprecated": false,
            "explode": true
          }
        ],
        "responses": {
          "204": {
            "description": ""
          },
          "404": {
            "description": ""
          }
        },
        "security": [
          {
            "TokenSecurityScheme": []
          },
          {
            "CookieSecurityScheme": []
          }
        ],
        "operationId": "delete_ticket"
      }
    },
    "/ssh/known-hosts": {
      "post": {
        "requestBody": {
          "content": {
            "application/json; charset=utf-8": {
              "schema": {
                "$ref": "#/components/schemas/AddSshKnownHostRequest"
              }
            }
          },
          "required": true
        },
        "responses": {
          "200": {
            "description": "",
            "content": {
              "application/json; charset=utf-8": {
                "schema": {
                  "$ref": "#/components/schemas/SSHKnownHost"
                }
              }
            }
          }
        },
        "security": [
          {
            "TokenSecurityScheme": []
          },
          {
            "CookieSecurityScheme": []
          }
        ],
        "operationId": "add_ssh_known_host"
      },
      "get": {
        "responses": {
          "200": {
            "description": "",
            "content": {
              "application/json; charset=utf-8": {
                "schema": {
                  "type": "array",
                  "items": {
                    "$ref": "#/components/schemas/SSHKnownHost"
                  }
                }
              }
            }
          }
        },
        "security": [
          {
            "TokenSecurityScheme": []
          },
          {
            "CookieSecurityScheme": []
          }
        ],
        "operationId": "get_ssh_known_hosts"
      }
    },
    "/ssh/known-hosts/{id}": {
      "delete": {
        "parameters": [
          {
            "name": "id",
            "schema": {
              "type": "string",
              "format": "uuid"
            },
            "in": "path",
            "required": true,
            "deprecated": false,
            "explode": true
          }
        ],
        "responses": {
          "204": {
            "description": ""
          },
          "404": {
            "description": ""
          }
        },
        "security": [
          {
            "TokenSecurityScheme": []
          },
          {
            "CookieSecurityScheme": []
          }
        ],
        "operationId": "delete_ssh_known_host"
      }
    },
    "/ssh/own-keys": {
      "get": {
        "responses": {
          "200": {
            "description": "",
            "content": {
              "application/json; charset=utf-8": {
                "schema": {
                  "type": "array",
                  "items": {
                    "$ref": "#/components/schemas/SSHKey"
                  }
                }
              }
            }
          }
        },
        "security": [
          {
            "TokenSecurityScheme": []
          },
          {
            "CookieSecurityScheme": []
          }
        ],
        "operationId": "get_ssh_own_keys"
      }
    },
    "/logs": {
      "post": {
        "requestBody": {
          "content": {
            "application/json; charset=utf-8": {
              "schema": {
                "$ref": "#/components/schemas/GetLogsRequest"
              }
            }
          },
          "required": true
        },
        "responses": {
          "200": {
            "description": "",
            "content": {
              "application/json; charset=utf-8": {
                "schema": {
                  "type": "array",
                  "items": {
                    "$ref": "#/components/schemas/LogEntry"
                  }
                }
              }
            }
          }
        },
        "security": [
          {
            "TokenSecurityScheme": []
          },
          {
            "CookieSecurityScheme": []
          }
        ],
        "operationId": "get_logs"
      }
    },
    "/targets": {
      "get": {
        "parameters": [
          {
            "name": "search",
            "schema": {
              "type": "string"
            },
            "in": "query",
            "required": false,
            "deprecated": false,
            "explode": true
          }
        ],
        "responses": {
          "200": {
            "description": "",
            "content": {
              "application/json; charset=utf-8": {
                "schema": {
                  "type": "array",
                  "items": {
                    "$ref": "#/components/schemas/Target"
                  }
                }
              }
            }
          }
        },
        "security": [
          {
            "TokenSecurityScheme": []
          },
          {
            "CookieSecurityScheme": []
          }
        ],
        "operationId": "get_targets"
      },
      "post": {
        "requestBody": {
          "content": {
            "application/json; charset=utf-8": {
              "schema": {
                "$ref": "#/components/schemas/TargetDataRequest"
              }
            }
          },
          "required": true
        },
        "responses": {
          "201": {
            "description": "",
            "content": {
              "application/json; charset=utf-8": {
                "schema": {
                  "$ref": "#/components/schemas/Target"
                }
              }
            }
          },
          "409": {
            "description": "",
            "content": {
              "application/json; charset=utf-8": {
                "schema": {
                  "type": "string"
                }
              }
            }
          },
          "400": {
            "description": "",
            "content": {
              "application/json; charset=utf-8": {
                "schema": {
                  "type": "string"
                }
              }
            }
          }
        },
        "security": [
          {
            "TokenSecurityScheme": []
          },
          {
            "CookieSecurityScheme": []
          }
        ],
        "operationId": "create_target"
      }
    },
    "/targets/{id}": {
      "get": {
        "parameters": [
          {
            "name": "id",
            "schema": {
              "type": "string",
              "format": "uuid"
            },
            "in": "path",
            "required": true,
            "deprecated": false,
            "explode": true
          }
        ],
        "responses": {
          "200": {
            "description": "",
            "content": {
              "application/json; charset=utf-8": {
                "schema": {
                  "$ref": "#/components/schemas/Target"
                }
              }
            }
          },
          "404": {
            "description": ""
          }
        },
        "security": [
          {
            "TokenSecurityScheme": []
          },
          {
            "CookieSecurityScheme": []
          }
        ],
        "operationId": "get_target"
      },
      "put": {
        "parameters": [
          {
            "name": "id",
            "schema": {
              "type": "string",
              "format": "uuid"
            },
            "in": "path",
            "required": true,
            "deprecated": false,
            "explode": true
          }
        ],
        "requestBody": {
          "content": {
            "application/json; charset=utf-8": {
              "schema": {
                "$ref": "#/components/schemas/TargetDataRequest"
              }
            }
          },
          "required": true
        },
        "responses": {
          "200": {
            "description": "",
            "content": {
              "application/json; charset=utf-8": {
                "schema": {
                  "$ref": "#/components/schemas/Target"
                }
              }
            }
          },
          "400": {
            "description": ""
          },
          "404": {
            "description": ""
          }
        },
        "security": [
          {
            "TokenSecurityScheme": []
          },
          {
            "CookieSecurityScheme": []
          }
        ],
        "operationId": "update_target"
      },
      "delete": {
        "parameters": [
          {
            "name": "id",
            "schema": {
              "type": "string",
              "format": "uuid"
            },
            "in": "path",
            "required": true,
            "deprecated": false,
            "explode": true
          }
        ],
        "responses": {
          "204": {
            "description": ""
          },
          "403": {
            "description": ""
          },
          "404": {
            "description": ""
          }
        },
        "security": [
          {
            "TokenSecurityScheme": []
          },
          {
            "CookieSecurityScheme": []
          }
        ],
        "operationId": "delete_target"
      }
    },
    "/targets/{id}/known-ssh-host-keys": {
      "get": {
        "parameters": [
          {
            "name": "id",
            "schema": {
              "type": "string",
              "format": "uuid"
            },
            "in": "path",
            "required": true,
            "deprecated": false,
            "explode": true
          }
        ],
        "responses": {
          "200": {
            "description": "",
            "content": {
              "application/json; charset=utf-8": {
                "schema": {
                  "type": "array",
                  "items": {
                    "$ref": "#/components/schemas/SSHKnownHost"
                  }
                }
              }
            }
          },
          "400": {
            "description": ""
          },
          "404": {
            "description": ""
          }
        },
        "security": [
          {
            "TokenSecurityScheme": []
          },
          {
            "CookieSecurityScheme": []
          }
        ],
        "operationId": "get_ssh_target_known_ssh_host_keys"
      }
    },
    "/targets/{id}/roles": {
      "get": {
        "parameters": [
          {
            "name": "id",
            "schema": {
              "type": "string",
              "format": "uuid"
            },
            "in": "path",
            "required": true,
            "deprecated": false,
            "explode": true
          }
        ],
        "responses": {
          "200": {
            "description": "",
            "content": {
              "application/json; charset=utf-8": {
                "schema": {
                  "type": "array",
                  "items": {
                    "$ref": "#/components/schemas/Role"
                  }
                }
              }
            }
          },
          "404": {
            "description": ""
          }
        },
        "security": [
          {
            "TokenSecurityScheme": []
          },
          {
            "CookieSecurityScheme": []
          }
        ],
        "operationId": "get_target_roles"
      }
    },
    "/targets/{id}/roles/{role_id}": {
      "post": {
        "parameters": [
          {
            "name": "id",
            "schema": {
              "type": "string",
              "format": "uuid"
            },
            "in": "path",
            "required": true,
            "deprecated": false,
            "explode": true
          },
          {
            "name": "role_id",
            "schema": {
              "type": "string",
              "format": "uuid"
            },
            "in": "path",
            "required": true,
            "deprecated": false,
            "explode": true
          }
        ],
        "responses": {
          "201": {
            "description": ""
          },
          "409": {
            "description": ""
          }
        },
        "security": [
          {
            "TokenSecurityScheme": []
          },
          {
            "CookieSecurityScheme": []
          }
        ],
        "operationId": "add_target_role"
      },
      "delete": {
        "parameters": [
          {
            "name": "id",
            "schema": {
              "type": "string",
              "format": "uuid"
            },
            "in": "path",
            "required": true,
            "deprecated": false,
            "explode": true
          },
          {
            "name": "role_id",
            "schema": {
              "type": "string",
              "format": "uuid"
            },
            "in": "path",
            "required": true,
            "deprecated": false,
            "explode": true
          }
        ],
        "responses": {
          "204": {
            "description": ""
          },
          "403": {
            "description": ""
          },
          "404": {
            "description": ""
          }
        },
        "security": [
          {
            "TokenSecurityScheme": []
          },
          {
            "CookieSecurityScheme": []
          }
        ],
        "operationId": "delete_target_role"
      }
    },
    "/users": {
      "get": {
        "parameters": [
          {
            "name": "search",
            "schema": {
              "type": "string"
            },
            "in": "query",
            "required": false,
            "deprecated": false,
            "explode": true
          }
        ],
        "responses": {
          "200": {
            "description": "",
            "content": {
              "application/json; charset=utf-8": {
                "schema": {
                  "type": "array",
                  "items": {
                    "$ref": "#/components/schemas/User"
                  }
                }
              }
            }
          }
        },
        "security": [
          {
            "TokenSecurityScheme": []
          },
          {
            "CookieSecurityScheme": []
          }
        ],
        "operationId": "get_users"
      },
      "post": {
        "requestBody": {
          "content": {
            "application/json; charset=utf-8": {
              "schema": {
                "$ref": "#/components/schemas/CreateUserRequest"
              }
            }
          },
          "required": true
        },
        "responses": {
          "201": {
            "description": "",
            "content": {
              "application/json; charset=utf-8": {
                "schema": {
                  "$ref": "#/components/schemas/User"
                }
              }
            }
          },
          "400": {
            "description": "",
            "content": {
              "application/json; charset=utf-8": {
                "schema": {
                  "type": "string"
                }
              }
            }
          }
        },
        "security": [
          {
            "TokenSecurityScheme": []
          },
          {
            "CookieSecurityScheme": []
          }
        ],
        "operationId": "create_user"
      }
    },
    "/users/{id}": {
      "get": {
        "parameters": [
          {
            "name": "id",
            "schema": {
              "type": "string",
              "format": "uuid"
            },
            "in": "path",
            "required": true,
            "deprecated": false,
            "explode": true
          }
        ],
        "responses": {
          "200": {
            "description": "",
            "content": {
              "application/json; charset=utf-8": {
                "schema": {
                  "$ref": "#/components/schemas/User"
                }
              }
            }
          },
          "404": {
            "description": ""
          }
        },
        "security": [
          {
            "TokenSecurityScheme": []
          },
          {
            "CookieSecurityScheme": []
          }
        ],
        "operationId": "get_user"
      },
      "put": {
        "parameters": [
          {
            "name": "id",
            "schema": {
              "type": "string",
              "format": "uuid"
            },
            "in": "path",
            "required": true,
            "deprecated": false,
            "explode": true
          }
        ],
        "requestBody": {
          "content": {
            "application/json; charset=utf-8": {
              "schema": {
                "$ref": "#/components/schemas/UserDataRequest"
              }
            }
          },
          "required": true
        },
        "responses": {
          "200": {
            "description": "",
            "content": {
              "application/json; charset=utf-8": {
                "schema": {
                  "$ref": "#/components/schemas/User"
                }
              }
            }
          },
          "404": {
            "description": ""
          }
        },
        "security": [
          {
            "TokenSecurityScheme": []
          },
          {
            "CookieSecurityScheme": []
          }
        ],
        "operationId": "update_user"
      },
      "delete": {
        "parameters": [
          {
            "name": "id",
            "schema": {
              "type": "string",
              "format": "uuid"
            },
            "in": "path",
            "required": true,
            "deprecated": false,
            "explode": true
          }
        ],
        "responses": {
          "204": {
            "description": ""
          },
          "404": {
            "description": ""
          }
        },
        "security": [
          {
            "TokenSecurityScheme": []
          },
          {
            "CookieSecurityScheme": []
          }
        ],
        "operationId": "delete_user"
      }
    },
    "/users/{id}/roles": {
      "get": {
        "parameters": [
          {
            "name": "id",
            "schema": {
              "type": "string",
              "format": "uuid"
            },
            "in": "path",
            "required": true,
            "deprecated": false,
            "explode": true
          }
        ],
        "responses": {
          "200": {
            "description": "",
            "content": {
              "application/json; charset=utf-8": {
                "schema": {
                  "type": "array",
                  "items": {
                    "$ref": "#/components/schemas/Role"
                  }
                }
              }
            }
          },
          "404": {
            "description": ""
          }
        },
        "security": [
          {
            "TokenSecurityScheme": []
          },
          {
            "CookieSecurityScheme": []
          }
        ],
        "operationId": "get_user_roles"
      }
    },
    "/users/{id}/roles/{role_id}": {
      "post": {
        "parameters": [
          {
            "name": "id",
            "schema": {
              "type": "string",
              "format": "uuid"
            },
            "in": "path",
            "required": true,
            "deprecated": false,
            "explode": true
          },
          {
            "name": "role_id",
            "schema": {
              "type": "string",
              "format": "uuid"
            },
            "in": "path",
            "required": true,
            "deprecated": false,
            "explode": true
          }
        ],
        "responses": {
          "201": {
            "description": ""
          },
          "409": {
            "description": ""
          }
        },
        "security": [
          {
            "TokenSecurityScheme": []
          },
          {
            "CookieSecurityScheme": []
          }
        ],
        "operationId": "add_user_role"
      },
      "delete": {
        "parameters": [
          {
            "name": "id",
            "schema": {
              "type": "string",
              "format": "uuid"
            },
            "in": "path",
            "required": true,
            "deprecated": false,
            "explode": true
          },
          {
            "name": "role_id",
            "schema": {
              "type": "string",
              "format": "uuid"
            },
            "in": "path",
            "required": true,
            "deprecated": false,
            "explode": true
          }
        ],
        "responses": {
          "204": {
            "description": ""
          },
          "404": {
            "description": ""
          }
        },
        "security": [
          {
            "TokenSecurityScheme": []
          },
          {
            "CookieSecurityScheme": []
          }
        ],
        "operationId": "delete_user_role"
      }
    },
    "/users/{user_id}/credentials/passwords": {
      "get": {
        "parameters": [
          {
            "name": "user_id",
            "schema": {
              "type": "string",
              "format": "uuid"
            },
            "in": "path",
            "required": true,
            "deprecated": false,
            "explode": true
          }
        ],
        "responses": {
          "200": {
            "description": "",
            "content": {
              "application/json; charset=utf-8": {
                "schema": {
                  "type": "array",
                  "items": {
                    "$ref": "#/components/schemas/ExistingPasswordCredential"
                  }
                }
              }
            }
          }
        },
        "security": [
          {
            "TokenSecurityScheme": []
          },
          {
            "CookieSecurityScheme": []
          }
        ],
        "operationId": "get_password_credentials"
      },
      "post": {
        "parameters": [
          {
            "name": "user_id",
            "schema": {
              "type": "string",
              "format": "uuid"
            },
            "in": "path",
            "required": true,
            "deprecated": false,
            "explode": true
          }
        ],
        "requestBody": {
          "content": {
            "application/json; charset=utf-8": {
              "schema": {
                "$ref": "#/components/schemas/NewPasswordCredential"
              }
            }
          },
          "required": true
        },
        "responses": {
          "201": {
            "description": "",
            "content": {
              "application/json; charset=utf-8": {
                "schema": {
                  "$ref": "#/components/schemas/ExistingPasswordCredential"
                }
              }
            }
          }
        },
        "security": [
          {
            "TokenSecurityScheme": []
          },
          {
            "CookieSecurityScheme": []
          }
        ],
        "operationId": "create_password_credential"
      }
    },
    "/users/{user_id}/credentials/passwords/{id}": {
      "delete": {
        "parameters": [
          {
            "name": "user_id",
            "schema": {
              "type": "string",
              "format": "uuid"
            },
            "in": "path",
            "required": true,
            "deprecated": false,
            "explode": true
          },
          {
            "name": "id",
            "schema": {
              "type": "string",
              "format": "uuid"
            },
            "in": "path",
            "required": true,
            "deprecated": false,
            "explode": true
          }
        ],
        "responses": {
          "204": {
            "description": ""
          },
          "404": {
            "description": ""
          }
        },
        "security": [
          {
            "TokenSecurityScheme": []
          },
          {
            "CookieSecurityScheme": []
          }
        ],
        "operationId": "delete_password_credential"
      }
    },
    "/users/{user_id}/credentials/sso": {
      "get": {
        "parameters": [
          {
            "name": "user_id",
            "schema": {
              "type": "string",
              "format": "uuid"
            },
            "in": "path",
            "required": true,
            "deprecated": false,
            "explode": true
          }
        ],
        "responses": {
          "200": {
            "description": "",
            "content": {
              "application/json; charset=utf-8": {
                "schema": {
                  "type": "array",
                  "items": {
                    "$ref": "#/components/schemas/ExistingSsoCredential"
                  }
                }
              }
            }
          }
        },
        "security": [
          {
            "TokenSecurityScheme": []
          },
          {
            "CookieSecurityScheme": []
          }
        ],
        "operationId": "get_sso_credentials"
      },
      "post": {
        "parameters": [
          {
            "name": "user_id",
            "schema": {
              "type": "string",
              "format": "uuid"
            },
            "in": "path",
            "required": true,
            "deprecated": false,
            "explode": true
          }
        ],
        "requestBody": {
          "content": {
            "application/json; charset=utf-8": {
              "schema": {
                "$ref": "#/components/schemas/NewSsoCredential"
              }
            }
          },
          "required": true
        },
        "responses": {
          "201": {
            "description": "",
            "content": {
              "application/json; charset=utf-8": {
                "schema": {
                  "$ref": "#/components/schemas/ExistingSsoCredential"
                }
              }
            }
          }
        },
        "security": [
          {
            "TokenSecurityScheme": []
          },
          {
            "CookieSecurityScheme": []
          }
        ],
        "operationId": "create_sso_credential"
      }
    },
    "/users/{user_id}/credentials/sso/{id}": {
      "put": {
        "parameters": [
          {
            "name": "user_id",
            "schema": {
              "type": "string",
              "format": "uuid"
            },
            "in": "path",
            "required": true,
            "deprecated": false,
            "explode": true
          },
          {
            "name": "id",
            "schema": {
              "type": "string",
              "format": "uuid"
            },
            "in": "path",
            "required": true,
            "deprecated": false,
            "explode": true
          }
        ],
        "requestBody": {
          "content": {
            "application/json; charset=utf-8": {
              "schema": {
                "$ref": "#/components/schemas/NewSsoCredential"
              }
            }
          },
          "required": true
        },
        "responses": {
          "200": {
            "description": "",
            "content": {
              "application/json; charset=utf-8": {
                "schema": {
                  "$ref": "#/components/schemas/ExistingSsoCredential"
                }
              }
            }
          },
          "404": {
            "description": ""
          }
        },
        "security": [
          {
            "TokenSecurityScheme": []
          },
          {
            "CookieSecurityScheme": []
          }
        ],
        "operationId": "update_sso_credential"
      },
      "delete": {
        "parameters": [
          {
            "name": "user_id",
            "schema": {
              "type": "string",
              "format": "uuid"
            },
            "in": "path",
            "required": true,
            "deprecated": false,
            "explode": true
          },
          {
            "name": "id",
            "schema": {
              "type": "string",
              "format": "uuid"
            },
            "in": "path",
            "required": true,
            "deprecated": false,
            "explode": true
          }
        ],
        "responses": {
          "204": {
            "description": ""
          },
          "404": {
            "description": ""
          }
        },
        "security": [
          {
            "TokenSecurityScheme": []
          },
          {
            "CookieSecurityScheme": []
          }
        ],
        "operationId": "delete_sso_credential"
      }
    },
    "/users/{user_id}/credentials/public-keys": {
      "get": {
        "parameters": [
          {
            "name": "user_id",
            "schema": {
              "type": "string",
              "format": "uuid"
            },
            "in": "path",
            "required": true,
            "deprecated": false,
            "explode": true
          }
        ],
        "responses": {
          "200": {
            "description": "",
            "content": {
              "application/json; charset=utf-8": {
                "schema": {
                  "type": "array",
                  "items": {
                    "$ref": "#/components/schemas/ExistingPublicKeyCredential"
                  }
                }
              }
            }
          }
        },
        "security": [
          {
            "TokenSecurityScheme": []
          },
          {
            "CookieSecurityScheme": []
          }
        ],
        "operationId": "get_public_key_credentials"
      },
      "post": {
        "parameters": [
          {
            "name": "user_id",
            "schema": {
              "type": "string",
              "format": "uuid"
            },
            "in": "path",
            "required": true,
            "deprecated": false,
            "explode": true
          }
        ],
        "requestBody": {
          "content": {
            "application/json; charset=utf-8": {
              "schema": {
                "$ref": "#/components/schemas/NewPublicKeyCredential"
              }
            }
          },
          "required": true
        },
        "responses": {
          "201": {
            "description": "",
            "content": {
              "application/json; charset=utf-8": {
                "schema": {
                  "$ref": "#/components/schemas/ExistingPublicKeyCredential"
                }
              }
            }
          }
        },
        "security": [
          {
            "TokenSecurityScheme": []
          },
          {
            "CookieSecurityScheme": []
          }
        ],
        "operationId": "create_public_key_credential"
      }
    },
    "/users/{user_id}/credentials/public-keys/{id}": {
      "put": {
        "parameters": [
          {
            "name": "user_id",
            "schema": {
              "type": "string",
              "format": "uuid"
            },
            "in": "path",
            "required": true,
            "deprecated": false,
            "explode": true
          },
          {
            "name": "id",
            "schema": {
              "type": "string",
              "format": "uuid"
            },
            "in": "path",
            "required": true,
            "deprecated": false,
            "explode": true
          }
        ],
        "requestBody": {
          "content": {
            "application/json; charset=utf-8": {
              "schema": {
                "$ref": "#/components/schemas/NewPublicKeyCredential"
              }
            }
          },
          "required": true
        },
        "responses": {
          "200": {
            "description": "",
            "content": {
              "application/json; charset=utf-8": {
                "schema": {
                  "$ref": "#/components/schemas/ExistingPublicKeyCredential"
                }
              }
            }
          },
          "404": {
            "description": ""
          }
        },
        "security": [
          {
            "TokenSecurityScheme": []
          },
          {
            "CookieSecurityScheme": []
          }
        ],
        "operationId": "update_public_key_credential"
      },
      "delete": {
        "parameters": [
          {
            "name": "user_id",
            "schema": {
              "type": "string",
              "format": "uuid"
            },
            "in": "path",
            "required": true,
            "deprecated": false,
            "explode": true
          },
          {
            "name": "id",
            "schema": {
              "type": "string",
              "format": "uuid"
            },
            "in": "path",
            "required": true,
            "deprecated": false,
            "explode": true
          }
        ],
        "responses": {
          "204": {
            "description": ""
          },
          "404": {
            "description": ""
          }
        },
        "security": [
          {
            "TokenSecurityScheme": []
          },
          {
            "CookieSecurityScheme": []
          }
        ],
        "operationId": "delete_public_key_credential"
      }
    },
    "/users/{user_id}/credentials/certificates": {
      "get": {
        "parameters": [
          {
            "name": "user_id",
            "schema": {
              "type": "string",
              "format": "uuid"
            },
            "in": "path",
            "required": true,
            "deprecated": false,
            "explode": true
          }
        ],
        "responses": {
          "200": {
            "description": "",
            "content": {
              "application/json; charset=utf-8": {
                "schema": {
                  "type": "array",
                  "items": {
                    "$ref": "#/components/schemas/ExistingCertificateCredential"
                  }
                }
              }
            }
          }
        },
        "security": [
          {
            "TokenSecurityScheme": []
          },
          {
            "CookieSecurityScheme": []
          }
        ],
        "operationId": "get_certificate_credentials"
      },
      "post": {
        "parameters": [
          {
            "name": "user_id",
            "schema": {
              "type": "string",
              "format": "uuid"
            },
            "in": "path",
            "required": true,
            "deprecated": false,
            "explode": true
          }
        ],
        "requestBody": {
          "content": {
            "application/json; charset=utf-8": {
              "schema": {
                "$ref": "#/components/schemas/NewCertificateCredential"
              }
            }
          },
          "required": true
        },
        "responses": {
          "201": {
            "description": "",
            "content": {
              "application/json; charset=utf-8": {
                "schema": {
                  "$ref": "#/components/schemas/ExistingCertificateCredential"
                }
              }
            }
          }
        },
        "security": [
          {
            "TokenSecurityScheme": []
          },
          {
            "CookieSecurityScheme": []
          }
        ],
        "operationId": "create_certificate_credential"
      }
    },
    "/users/{user_id}/credentials/certificates/{id}": {
      "put": {
        "parameters": [
          {
            "name": "user_id",
            "schema": {
              "type": "string",
              "format": "uuid"
            },
            "in": "path",
            "required": true,
            "deprecated": false,
            "explode": true
          },
          {
            "name": "id",
            "schema": {
              "type": "string",
              "format": "uuid"
            },
            "in": "path",
            "required": true,
            "deprecated": false,
            "explode": true
          }
        ],
        "requestBody": {
          "content": {
            "application/json; charset=utf-8": {
              "schema": {
                "$ref": "#/components/schemas/NewCertificateCredential"
              }
            }
          },
          "required": true
        },
        "responses": {
          "200": {
            "description": "",
            "content": {
              "application/json; charset=utf-8": {
                "schema": {
                  "$ref": "#/components/schemas/ExistingCertificateCredential"
                }
              }
            }
          },
          "404": {
            "description": ""
          }
        },
        "security": [
          {
            "TokenSecurityScheme": []
          },
          {
            "CookieSecurityScheme": []
          }
        ],
        "operationId": "update_certificate_credential"
      },
      "delete": {
        "parameters": [
          {
            "name": "user_id",
            "schema": {
              "type": "string",
              "format": "uuid"
            },
            "in": "path",
            "required": true,
            "deprecated": false,
            "explode": true
          },
          {
            "name": "id",
            "schema": {
              "type": "string",
              "format": "uuid"
            },
            "in": "path",
            "required": true,
            "deprecated": false,
            "explode": true
          }
        ],
        "responses": {
          "204": {
            "description": ""
          },
          "404": {
            "description": ""
          }
        },
        "security": [
          {
            "TokenSecurityScheme": []
          },
          {
            "CookieSecurityScheme": []
          }
        ],
        "operationId": "delete_certificate_credential"
      }
    },
    "/users/{user_id}/credentials/otp": {
      "get": {
        "parameters": [
          {
            "name": "user_id",
            "schema": {
              "type": "string",
              "format": "uuid"
            },
            "in": "path",
            "required": true,
            "deprecated": false,
            "explode": true
          }
        ],
        "responses": {
          "200": {
            "description": "",
            "content": {
              "application/json; charset=utf-8": {
                "schema": {
                  "type": "array",
                  "items": {
                    "$ref": "#/components/schemas/ExistingOtpCredential"
                  }
                }
              }
            }
          }
        },
        "security": [
          {
            "TokenSecurityScheme": []
          },
          {
            "CookieSecurityScheme": []
          }
        ],
        "operationId": "get_otp_credentials"
      },
      "post": {
        "parameters": [
          {
            "name": "user_id",
            "schema": {
              "type": "string",
              "format": "uuid"
            },
            "in": "path",
            "required": true,
            "deprecated": false,
            "explode": true
          }
        ],
        "requestBody": {
          "content": {
            "application/json; charset=utf-8": {
              "schema": {
                "$ref": "#/components/schemas/NewOtpCredential"
              }
            }
          },
          "required": true
        },
        "responses": {
          "201": {
            "description": "",
            "content": {
              "application/json; charset=utf-8": {
                "schema": {
                  "$ref": "#/components/schemas/ExistingOtpCredential"
                }
              }
            }
          }
        },
        "security": [
          {
            "TokenSecurityScheme": []
          },
          {
            "CookieSecurityScheme": []
          }
        ],
        "operationId": "create_otp_credential"
      }
    },
    "/users/{user_id}/credentials/otp/{id}": {
      "delete": {
        "parameters": [
          {
            "name": "user_id",
            "schema": {
              "type": "string",
              "format": "uuid"
            },
            "in": "path",
            "required": true,
            "deprecated": false,
            "explode": true
          },
          {
            "name": "id",
            "schema": {
              "type": "string",
              "format": "uuid"
            },
            "in": "path",
            "required": true,
            "deprecated": false,
            "explode": true
          }
        ],
        "responses": {
          "204": {
            "description": ""
          },
          "404": {
            "description": ""
          }
        },
        "security": [
          {
            "TokenSecurityScheme": []
          },
          {
            "CookieSecurityScheme": []
          }
        ],
        "operationId": "delete_otp_credential"
      }
    },
    "/parameters": {
      "get": {
        "responses": {
          "200": {
            "description": "",
            "content": {
              "application/json; charset=utf-8": {
                "schema": {
                  "$ref": "#/components/schemas/ParameterValues"
                }
              }
            }
          }
        },
        "security": [
          {
            "TokenSecurityScheme": []
          },
          {
            "CookieSecurityScheme": []
          }
        ],
        "operationId": "get_parameters"
      },
      "put": {
        "requestBody": {
          "content": {
            "application/json; charset=utf-8": {
              "schema": {
                "$ref": "#/components/schemas/ParameterUpdate"
              }
            }
          },
          "required": true
        },
        "responses": {
          "201": {
            "description": ""
          }
        },
        "security": [
          {
            "TokenSecurityScheme": []
          },
          {
            "CookieSecurityScheme": []
          }
        ],
        "operationId": "update_parameters"
      }
    },
    "/ssh/check-host-key": {
      "post": {
        "requestBody": {
          "content": {
            "application/json; charset=utf-8": {
              "schema": {
                "$ref": "#/components/schemas/CheckSshHostKeyRequest"
              }
            }
          },
          "required": true
        },
        "responses": {
          "200": {
            "description": "",
            "content": {
              "application/json; charset=utf-8": {
                "schema": {
                  "$ref": "#/components/schemas/CheckSshHostKeyResponseBody"
                }
              }
            }
          },
          "500": {
            "description": "",
            "content": {
              "text/plain; charset=utf-8": {
                "schema": {
                  "type": "string"
                }
              }
            }
          }
        },
        "security": [
          {
            "TokenSecurityScheme": []
          },
          {
            "CookieSecurityScheme": []
          }
        ],
        "operationId": "check_ssh_host_key"
      }
    }
  },
  "components": {
    "schemas": {
      "AddSshKnownHostRequest": {
        "type": "object",
        "title": "AddSshKnownHostRequest",
        "required": [
          "host",
          "port",
          "key_type",
          "key_base64"
        ],
        "properties": {
          "host": {
            "type": "string"
          },
          "port": {
            "type": "integer",
            "format": "int32"
          },
          "key_type": {
            "type": "string"
          },
          "key_base64": {
            "type": "string"
          }
        }
      },
      "CheckSshHostKeyRequest": {
        "type": "object",
        "title": "CheckSshHostKeyRequest",
        "required": [
          "host",
          "port"
        ],
        "properties": {
          "host": {
            "type": "string"
          },
          "port": {
            "type": "integer",
            "format": "uint16"
          }
        }
      },
      "CheckSshHostKeyResponseBody": {
        "type": "object",
        "title": "CheckSshHostKeyResponseBody",
        "required": [
          "remote_key_type",
          "remote_key_base64"
        ],
        "properties": {
          "remote_key_type": {
            "type": "string"
          },
          "remote_key_base64": {
            "type": "string"
          }
        }
      },
      "CreateTicketRequest": {
        "type": "object",
        "title": "CreateTicketRequest",
        "required": [
          "username",
          "target_name"
        ],
        "properties": {
          "username": {
            "type": "string"
          },
          "target_name": {
            "type": "string"
          },
          "expiry": {
            "type": "string",
            "format": "date-time"
          },
          "number_of_uses": {
            "type": "integer",
            "format": "int16"
          },
          "description": {
            "type": "string"
          }
        }
      },
      "CreateUserRequest": {
        "type": "object",
        "title": "CreateUserRequest",
        "required": [
          "username"
        ],
        "properties": {
          "username": {
            "type": "string"
          },
          "description": {
            "type": "string"
          }
        }
      },
      "CredentialKind": {
        "type": "string",
        "enum": [
          "Password",
          "PublicKey",
          "Certificate",
          "Totp",
          "Sso",
          "WebUserApproval"
        ]
      },
      "ExistingCertificateCredential": {
        "type": "object",
        "title": "ExistingCertificateCredential",
        "required": [
          "id",
          "label",
          "abbreviated"
        ],
        "properties": {
          "id": {
            "type": "string",
            "format": "uuid"
          },
          "label": {
            "type": "string"
          },
          "date_added": {
            "type": "string",
            "format": "date-time"
          },
          "last_used": {
            "type": "string",
            "format": "date-time"
          },
          "abbreviated": {
            "type": "string"
          }
        }
      },
      "ExistingOtpCredential": {
        "type": "object",
        "title": "ExistingOtpCredential",
        "required": [
          "id"
        ],
        "properties": {
          "id": {
            "type": "string",
            "format": "uuid"
          }
        }
      },
      "ExistingPasswordCredential": {
        "type": "object",
        "title": "ExistingPasswordCredential",
        "required": [
          "id"
        ],
        "properties": {
          "id": {
            "type": "string",
            "format": "uuid"
          }
        }
      },
      "ExistingPublicKeyCredential": {
        "type": "object",
        "title": "ExistingPublicKeyCredential",
        "required": [
          "id",
          "label",
          "openssh_public_key"
        ],
        "properties": {
          "id": {
            "type": "string",
            "format": "uuid"
          },
          "label": {
            "type": "string"
          },
          "date_added": {
            "type": "string",
            "format": "date-time"
          },
          "last_used": {
            "type": "string",
            "format": "date-time"
          },
          "openssh_public_key": {
            "type": "string"
          }
        }
      },
      "ExistingSsoCredential": {
        "type": "object",
        "title": "ExistingSsoCredential",
        "required": [
          "id",
          "email"
        ],
        "properties": {
          "id": {
            "type": "string",
            "format": "uuid"
          },
          "provider": {
            "type": "string"
          },
          "email": {
            "type": "string"
          }
        }
      },
      "GetLogsRequest": {
        "type": "object",
        "title": "GetLogsRequest",
        "properties": {
          "before": {
            "type": "string",
            "format": "date-time"
          },
          "after": {
            "type": "string",
            "format": "date-time"
          },
          "limit": {
            "type": "integer",
            "format": "uint64"
          },
          "session_id": {
            "type": "string",
            "format": "uuid"
          },
          "username": {
            "type": "string"
          },
          "search": {
            "type": "string"
          }
        }
      },
      "KubernetesTargetAuth": {
        "type": "object",
        "oneOf": [
          {
            "$ref": "#/components/schemas/KubernetesTargetAuth_KubernetesTargetTokenAuth"
          },
          {
            "$ref": "#/components/schemas/KubernetesTargetAuth_KubernetesTargetCertificateAuth"
          }
        ],
        "discriminator": {
          "propertyName": "kind",
          "mapping": {
            "Token": "#/components/schemas/KubernetesTargetAuth_KubernetesTargetTokenAuth",
            "Certificate": "#/components/schemas/KubernetesTargetAuth_KubernetesTargetCertificateAuth"
          }
        }
      },
      "KubernetesTargetAuth_KubernetesTargetCertificateAuth": {
        "allOf": [
          {
            "type": "object",
            "required": [
              "kind"
            ],
            "properties": {
              "kind": {
                "type": "string",
                "enum": [
                  "Certificate"
                ],
                "example": "Certificate"
              }
            }
          },
          {
            "$ref": "#/components/schemas/KubernetesTargetCertificateAuth"
          }
        ]
      },
      "KubernetesTargetAuth_KubernetesTargetTokenAuth": {
        "allOf": [
          {
            "type": "object",
            "required": [
              "kind"
            ],
            "properties": {
              "kind": {
                "type": "string",
                "enum": [
                  "Token"
                ],
                "example": "Token"
              }
            }
          },
          {
            "$ref": "#/components/schemas/KubernetesTargetTokenAuth"
          }
        ]
      },
      "KubernetesTargetCertificateAuth": {
        "type": "object",
        "title": "KubernetesTargetCertificateAuth",
        "required": [
          "certificate",
          "private_key"
        ],
        "properties": {
          "certificate": {
            "type": "string"
          },
          "private_key": {
            "type": "string"
          }
        }
      },
      "KubernetesTargetTokenAuth": {
        "type": "object",
        "title": "KubernetesTargetTokenAuth",
        "required": [
          "token"
        ],
        "properties": {
          "token": {
            "type": "string"
          }
        }
      },
      "LogEntry": {
        "type": "object",
        "title": "LogEntry",
        "required": [
          "id",
          "text",
          "values",
          "timestamp",
          "session_id"
        ],
        "properties": {
          "id": {
            "type": "string",
            "format": "uuid"
          },
          "text": {
            "type": "string"
          },
          "values": {},
          "timestamp": {
            "type": "string",
            "format": "date-time"
          },
          "session_id": {
            "type": "string",
            "format": "uuid"
          },
          "username": {
            "type": "string"
          }
        }
      },
      "NewCertificateCredential": {
        "type": "object",
        "title": "NewCertificateCredential",
        "required": [
          "label",
          "certificate"
        ],
        "properties": {
          "label": {
            "type": "string"
          },
          "certificate": {
            "type": "string"
          }
        }
      },
      "NewOtpCredential": {
        "type": "object",
        "title": "NewOtpCredential",
        "required": [
          "secret_key"
        ],
        "properties": {
          "secret_key": {
            "type": "array",
            "items": {
              "type": "integer",
              "format": "uint8"
            }
          }
        }
      },
      "NewPasswordCredential": {
        "type": "object",
        "title": "NewPasswordCredential",
        "required": [
          "password"
        ],
        "properties": {
          "password": {
            "type": "string"
          }
        }
      },
      "NewPublicKeyCredential": {
        "type": "object",
        "title": "NewPublicKeyCredential",
        "required": [
          "label",
          "openssh_public_key"
        ],
        "properties": {
          "label": {
            "type": "string"
          },
          "openssh_public_key": {
            "type": "string"
          }
        }
      },
      "NewSsoCredential": {
        "type": "object",
        "title": "NewSsoCredential",
        "required": [
          "email"
        ],
        "properties": {
          "provider": {
            "type": "string"
          },
          "email": {
            "type": "string"
          }
        }
      },
      "PaginatedResponse_SessionSnapshot": {
        "type": "object",
        "title": "PaginatedResponse_SessionSnapshot",
        "required": [
          "items",
          "offset",
          "total"
        ],
        "properties": {
          "items": {
            "type": "array",
            "items": {
              "$ref": "#/components/schemas/SessionSnapshot"
            }
          },
          "offset": {
            "type": "integer",
            "format": "uint64"
          },
          "total": {
            "type": "integer",
            "format": "uint64"
          }
        }
      },
      "ParameterUpdate": {
        "type": "object",
        "title": "ParameterUpdate",
<<<<<<< HEAD
=======
        "required": [
          "allow_own_credential_management"
        ],
>>>>>>> 8ad69723
        "properties": {
          "allow_own_credential_management": {
            "type": "boolean"
          },
          "rate_limit_bytes_per_second": {
            "type": "integer",
            "format": "uint32"
          }
        }
      },
      "ParameterValues": {
        "type": "object",
        "title": "ParameterValues",
        "required": [
          "allow_own_credential_management"
        ],
        "properties": {
          "allow_own_credential_management": {
            "type": "boolean"
          },
          "rate_limit_bytes_per_second": {
            "type": "integer",
            "format": "uint32"
          }
        }
      },
      "Recording": {
        "type": "object",
        "title": "Recording",
        "required": [
          "id",
          "name",
          "started",
          "session_id",
          "kind"
        ],
        "properties": {
          "id": {
            "type": "string",
            "format": "uuid"
          },
          "name": {
            "type": "string"
          },
          "started": {
            "type": "string",
            "format": "date-time"
          },
          "ended": {
            "type": "string",
            "format": "date-time"
          },
          "session_id": {
            "type": "string",
            "format": "uuid"
          },
          "kind": {
            "$ref": "#/components/schemas/RecordingKind"
          }
        }
      },
      "RecordingKind": {
        "type": "string",
        "enum": [
          "Terminal",
          "Traffic",
          "Kubernetes"
        ]
      },
      "Role": {
        "type": "object",
        "title": "Role",
        "required": [
          "id",
          "name",
          "description"
        ],
        "properties": {
          "id": {
            "type": "string",
            "format": "uuid"
          },
          "name": {
            "type": "string"
          },
          "description": {
            "type": "string"
          }
        }
      },
      "RoleDataRequest": {
        "type": "object",
        "title": "RoleDataRequest",
        "required": [
          "name"
        ],
        "properties": {
          "name": {
            "type": "string"
          },
          "description": {
            "type": "string"
          }
        }
      },
      "SSHKey": {
        "type": "object",
        "title": "SSHKey",
        "required": [
          "kind",
          "public_key_base64"
        ],
        "properties": {
          "kind": {
            "type": "string"
          },
          "public_key_base64": {
            "type": "string"
          }
        }
      },
      "SSHKnownHost": {
        "type": "object",
        "title": "SSHKnownHost",
        "required": [
          "id",
          "host",
          "port",
          "key_type",
          "key_base64"
        ],
        "properties": {
          "id": {
            "type": "string",
            "format": "uuid"
          },
          "host": {
            "type": "string"
          },
          "port": {
            "type": "integer",
            "format": "int32"
          },
          "key_type": {
            "type": "string"
          },
          "key_base64": {
            "type": "string"
          }
        }
      },
      "SSHTargetAuth": {
        "type": "object",
        "oneOf": [
          {
            "$ref": "#/components/schemas/SSHTargetAuth_SshTargetPasswordAuth"
          },
          {
            "$ref": "#/components/schemas/SSHTargetAuth_SshTargetPublicKeyAuth"
          }
        ],
        "discriminator": {
          "propertyName": "kind",
          "mapping": {
            "Password": "#/components/schemas/SSHTargetAuth_SshTargetPasswordAuth",
            "PublicKey": "#/components/schemas/SSHTargetAuth_SshTargetPublicKeyAuth"
          }
        }
      },
      "SSHTargetAuth_SshTargetPasswordAuth": {
        "allOf": [
          {
            "type": "object",
            "required": [
              "kind"
            ],
            "properties": {
              "kind": {
                "type": "string",
                "enum": [
                  "Password"
                ],
                "example": "Password"
              }
            }
          },
          {
            "$ref": "#/components/schemas/SshTargetPasswordAuth"
          }
        ]
      },
      "SSHTargetAuth_SshTargetPublicKeyAuth": {
        "allOf": [
          {
            "type": "object",
            "required": [
              "kind"
            ],
            "properties": {
              "kind": {
                "type": "string",
                "enum": [
                  "PublicKey"
                ],
                "example": "PublicKey"
              }
            }
          },
          {
            "$ref": "#/components/schemas/SshTargetPublicKeyAuth"
          }
        ]
      },
      "SessionSnapshot": {
        "type": "object",
        "title": "SessionSnapshot",
        "required": [
          "id",
          "started",
          "protocol"
        ],
        "properties": {
          "id": {
            "type": "string",
            "format": "uuid"
          },
          "username": {
            "type": "string"
          },
          "target": {
            "$ref": "#/components/schemas/Target"
          },
          "started": {
            "type": "string",
            "format": "date-time"
          },
          "ended": {
            "type": "string",
            "format": "date-time"
          },
          "ticket_id": {
            "type": "string",
            "format": "uuid"
          },
          "protocol": {
            "type": "string"
          }
        }
      },
      "SshTargetPasswordAuth": {
        "type": "object",
        "title": "SshTargetPasswordAuth",
        "required": [
          "password"
        ],
        "properties": {
          "password": {
            "type": "string"
          }
        }
      },
      "SshTargetPublicKeyAuth": {
        "type": "object",
        "title": "SshTargetPublicKeyAuth"
      },
      "Target": {
        "type": "object",
        "title": "Target",
        "required": [
          "id",
          "name",
          "description",
          "allow_roles",
          "options"
        ],
        "properties": {
          "id": {
            "type": "string",
            "format": "uuid"
          },
          "name": {
            "type": "string"
          },
          "description": {
            "type": "string"
          },
          "allow_roles": {
            "type": "array",
            "items": {
              "type": "string"
            }
          },
          "options": {
            "$ref": "#/components/schemas/TargetOptions"
          },
          "rate_limit_bytes_per_second": {
            "type": "integer",
            "format": "uint32"
          }
        }
      },
      "TargetDataRequest": {
        "type": "object",
        "title": "TargetDataRequest",
        "required": [
          "name",
          "options"
        ],
        "properties": {
          "name": {
            "type": "string"
          },
          "description": {
            "type": "string"
          },
          "options": {
            "$ref": "#/components/schemas/TargetOptions"
          },
          "rate_limit_bytes_per_second": {
            "type": "integer",
            "format": "uint32"
          }
        }
      },
      "TargetHTTPOptions": {
        "type": "object",
        "title": "TargetHTTPOptions",
        "required": [
          "url",
          "tls"
        ],
        "properties": {
          "url": {
            "type": "string"
          },
          "tls": {
            "$ref": "#/components/schemas/Tls"
          },
          "headers": {
            "type": "object",
            "additionalProperties": {
              "type": "string"
            }
          },
          "external_host": {
            "type": "string"
          }
        }
      },
      "TargetKubernetesOptions": {
        "type": "object",
        "title": "TargetKubernetesOptions",
        "required": [
          "cluster_url",
          "namespace",
          "tls",
          "auth"
        ],
        "properties": {
          "cluster_url": {
            "type": "string"
          },
          "namespace": {
            "type": "string"
          },
          "tls": {
            "$ref": "#/components/schemas/Tls"
          },
          "auth": {
            "$ref": "#/components/schemas/KubernetesTargetAuth"
          }
        }
      },
      "TargetMySqlOptions": {
        "type": "object",
        "title": "TargetMySqlOptions",
        "required": [
          "host",
          "port",
          "username",
          "tls"
        ],
        "properties": {
          "host": {
            "type": "string"
          },
          "port": {
            "type": "integer",
            "format": "uint16"
          },
          "username": {
            "type": "string"
          },
          "password": {
            "type": "string"
          },
          "tls": {
            "$ref": "#/components/schemas/Tls"
          }
        }
      },
      "TargetOptions": {
        "type": "object",
        "oneOf": [
          {
            "$ref": "#/components/schemas/TargetOptions_TargetSSHOptions"
          },
          {
            "$ref": "#/components/schemas/TargetOptions_TargetHTTPOptions"
          },
          {
            "$ref": "#/components/schemas/TargetOptions_TargetKubernetesOptions"
          },
          {
            "$ref": "#/components/schemas/TargetOptions_TargetMySqlOptions"
          },
          {
            "$ref": "#/components/schemas/TargetOptions_TargetPostgresOptions"
          },
          {
            "$ref": "#/components/schemas/TargetOptions_TargetWebAdminOptions"
          }
        ],
        "discriminator": {
          "propertyName": "kind",
          "mapping": {
            "Ssh": "#/components/schemas/TargetOptions_TargetSSHOptions",
            "Http": "#/components/schemas/TargetOptions_TargetHTTPOptions",
            "Kubernetes": "#/components/schemas/TargetOptions_TargetKubernetesOptions",
            "MySql": "#/components/schemas/TargetOptions_TargetMySqlOptions",
            "Postgres": "#/components/schemas/TargetOptions_TargetPostgresOptions",
            "WebAdmin": "#/components/schemas/TargetOptions_TargetWebAdminOptions"
          }
        }
      },
      "TargetOptions_TargetHTTPOptions": {
        "allOf": [
          {
            "type": "object",
            "required": [
              "kind"
            ],
            "properties": {
              "kind": {
                "type": "string",
                "enum": [
                  "Http"
                ],
                "example": "Http"
              }
            }
          },
          {
            "$ref": "#/components/schemas/TargetHTTPOptions"
          }
        ]
      },
      "TargetOptions_TargetKubernetesOptions": {
        "allOf": [
          {
            "type": "object",
            "required": [
              "kind"
            ],
            "properties": {
              "kind": {
                "type": "string",
                "enum": [
                  "Kubernetes"
                ],
                "example": "Kubernetes"
              }
            }
          },
          {
            "$ref": "#/components/schemas/TargetKubernetesOptions"
          }
        ]
      },
      "TargetOptions_TargetMySqlOptions": {
        "allOf": [
          {
            "type": "object",
            "required": [
              "kind"
            ],
            "properties": {
              "kind": {
                "type": "string",
                "enum": [
                  "MySql"
                ],
                "example": "MySql"
              }
            }
          },
          {
            "$ref": "#/components/schemas/TargetMySqlOptions"
          }
        ]
      },
      "TargetOptions_TargetPostgresOptions": {
        "allOf": [
          {
            "type": "object",
            "required": [
              "kind"
            ],
            "properties": {
              "kind": {
                "type": "string",
                "enum": [
                  "Postgres"
                ],
                "example": "Postgres"
              }
            }
          },
          {
            "$ref": "#/components/schemas/TargetPostgresOptions"
          }
        ]
      },
      "TargetOptions_TargetSSHOptions": {
        "allOf": [
          {
            "type": "object",
            "required": [
              "kind"
            ],
            "properties": {
              "kind": {
                "type": "string",
                "enum": [
                  "Ssh"
                ],
                "example": "Ssh"
              }
            }
          },
          {
            "$ref": "#/components/schemas/TargetSSHOptions"
          }
        ]
      },
      "TargetOptions_TargetWebAdminOptions": {
        "allOf": [
          {
            "type": "object",
            "required": [
              "kind"
            ],
            "properties": {
              "kind": {
                "type": "string",
                "enum": [
                  "WebAdmin"
                ],
                "example": "WebAdmin"
              }
            }
          },
          {
            "$ref": "#/components/schemas/TargetWebAdminOptions"
          }
        ]
      },
      "TargetPostgresOptions": {
        "type": "object",
        "title": "TargetPostgresOptions",
        "required": [
          "host",
          "port",
          "username",
          "tls"
        ],
        "properties": {
          "host": {
            "type": "string"
          },
          "port": {
            "type": "integer",
            "format": "uint16"
          },
          "username": {
            "type": "string"
          },
          "password": {
            "type": "string"
          },
          "tls": {
            "$ref": "#/components/schemas/Tls"
          }
        }
      },
      "TargetSSHOptions": {
        "type": "object",
        "title": "TargetSSHOptions",
        "required": [
          "host",
          "port",
          "username",
          "auth"
        ],
        "properties": {
          "host": {
            "type": "string"
          },
          "port": {
            "type": "integer",
            "format": "uint16"
          },
          "username": {
            "type": "string"
          },
          "allow_insecure_algos": {
            "type": "boolean"
          },
          "auth": {
            "$ref": "#/components/schemas/SSHTargetAuth"
          }
        }
      },
      "TargetWebAdminOptions": {
        "type": "object",
        "title": "TargetWebAdminOptions"
      },
      "Ticket": {
        "type": "object",
        "title": "Ticket",
        "required": [
          "id",
          "username",
          "description",
          "target",
          "created"
        ],
        "properties": {
          "id": {
            "type": "string",
            "format": "uuid"
          },
          "username": {
            "type": "string"
          },
          "description": {
            "type": "string"
          },
          "target": {
            "type": "string"
          },
          "uses_left": {
            "type": "integer",
            "format": "int16"
          },
          "expiry": {
            "type": "string",
            "format": "date-time"
          },
          "created": {
            "type": "string",
            "format": "date-time"
          }
        }
      },
      "TicketAndSecret": {
        "type": "object",
        "title": "TicketAndSecret",
        "required": [
          "ticket",
          "secret"
        ],
        "properties": {
          "ticket": {
            "$ref": "#/components/schemas/Ticket"
          },
          "secret": {
            "type": "string"
          }
        }
      },
      "Tls": {
        "type": "object",
        "title": "Tls",
        "required": [
          "mode",
          "verify"
        ],
        "properties": {
          "mode": {
            "$ref": "#/components/schemas/TlsMode"
          },
          "verify": {
            "type": "boolean"
          }
        }
      },
      "TlsMode": {
        "type": "string",
        "enum": [
          "Disabled",
          "Preferred",
          "Required"
        ]
      },
      "User": {
        "type": "object",
        "title": "User",
        "required": [
          "id",
          "username",
          "description"
        ],
        "properties": {
          "id": {
            "type": "string",
            "format": "uuid"
          },
          "username": {
            "type": "string"
          },
          "description": {
            "type": "string"
          },
          "credential_policy": {
            "$ref": "#/components/schemas/UserRequireCredentialsPolicy"
          },
          "rate_limit_bytes_per_second": {
            "type": "integer",
            "format": "int64"
          }
        }
      },
      "UserDataRequest": {
        "type": "object",
        "title": "UserDataRequest",
        "required": [
          "username"
        ],
        "properties": {
          "username": {
            "type": "string"
          },
          "credential_policy": {
            "$ref": "#/components/schemas/UserRequireCredentialsPolicy"
          },
          "description": {
            "type": "string"
          },
          "rate_limit_bytes_per_second": {
            "type": "integer",
            "format": "uint32"
          }
        }
      },
      "UserRequireCredentialsPolicy": {
        "type": "object",
        "title": "UserRequireCredentialsPolicy",
        "properties": {
          "http": {
            "type": "array",
            "items": {
              "$ref": "#/components/schemas/CredentialKind"
            }
          },
          "kubernetes": {
            "type": "array",
            "items": {
              "$ref": "#/components/schemas/CredentialKind"
            }
          },
          "ssh": {
            "type": "array",
            "items": {
              "$ref": "#/components/schemas/CredentialKind"
            }
          },
          "mysql": {
            "type": "array",
            "items": {
              "$ref": "#/components/schemas/CredentialKind"
            }
          },
          "postgres": {
            "type": "array",
            "items": {
              "$ref": "#/components/schemas/CredentialKind"
            }
          }
        }
      }
    },
    "securitySchemes": {
      "CookieSecurityScheme": {
        "type": "apiKey",
        "name": "warpgate-http-session",
        "in": "cookie"
      },
      "TokenSecurityScheme": {
        "type": "apiKey",
        "name": "X-Warpgate-Token",
        "in": "header"
      }
    }
  }
}<|MERGE_RESOLUTION|>--- conflicted
+++ resolved
@@ -2,11 +2,7 @@
   "openapi": "3.0.0",
   "info": {
     "title": "Warpgate Web Admin",
-<<<<<<< HEAD
-    "version": "v0.14.1-8-g2ef3553-modified"
-=======
-    "version": "v0.15.0-11-gd858319-modified"
->>>>>>> 8ad69723
+    "version": "v0.14.1-11-g83f6ef2-modified"
   },
   "servers": [
     {
@@ -2969,12 +2965,9 @@
       "ParameterUpdate": {
         "type": "object",
         "title": "ParameterUpdate",
-<<<<<<< HEAD
-=======
         "required": [
           "allow_own_credential_management"
         ],
->>>>>>> 8ad69723
         "properties": {
           "allow_own_credential_management": {
             "type": "boolean"
